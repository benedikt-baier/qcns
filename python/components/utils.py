--- conflicted
+++ resolved
@@ -1,445 +1,314 @@
-from re import sub, findall
-import itertools as it
-import json as js
-
-import numpy as np
-import networkx as nx
-import scipy.sparse as sp
-
-from typing import List, Tuple, Dict
-
-class Qubit:
-    pass
-
-<<<<<<< HEAD
-__all__ = ['get_measure_dict', 'load_qasm_2_0_file', 'load_qasm_3_0_file', 'apply_circuit', 'dqc_apply_circuit']
-  
-=======
-__all__ = ['GHZ_state', 'W_state', 'graph_state', 'ghz_m', 'get_measure_dict', 'get_normalized_probability_amplitudes', 'load_qasm_2_0_file', 'load_qasm_3_0_file', 'apply_circuit', 'dqc_apply_circuit']
-
-def get_w_operator(p: float, q: float) -> np.array:
-    
-    """
-    Creates the w_state operator
-
-    Args:
-        p (float): first parameter
-        q (float): second parameter
-
-    Returns:
-        op (np.array): operator to apply to each qubit
-    """
-
-    return 1/np.sqrt(p + q) * np.array([[np.sqrt(p), np.sqrt(q)], [-np.sqrt(q), np.sqrt(p)]])
-
-def GHZ_state(q_l: List[Qubit]) -> None:
-
-    """
-    Brings the qubits into a GHZ state
-
-    Args:
-        q_l (list): list of qubits
-
-    Returns:
-        /
-    """
-
-    q_l[0].H()
-    for i in range(len(q_l) - 1):
-        q_l[i].CNOT(q_l[i + 1])
-
-def W_state(q_l: List[Qubit]) -> None:
-
-    """
-    Creates a W state out of the given qubits
-
-    Args:
-        q_l (list): list of qubits
-
-    Returns:
-        /
-    """
-
-    op = get_w_operator(1, len(q_l) - 1)
-    q_l[0].custom_gate(op)
-
-    for i in range(len(q_l) - 2):
-        q_l[i].CU(q_l[i + 1], get_w_operator(1, len(q_l) - 2 - i))
-
-    for i in reversed(range(len(q_l) - 1)):
-        q_l[i].CNOT(q_l[i + 1])
-
-    q_l[0].X()
-
-def graph_state(q_l: List[Qubit], graph: List[Tuple[int, int]]) -> None:
-    
-    """
-    Creates a graph state out of a given list of qubits and a graph
-    
-    Args:
-        q_l (list): list of qubits
-        graph (list): list of edges
-        
-    Returns:
-        /
-    """
-    
-    for q_1, q_2 in it.combinations(q_l, 2):
-        if not q_1.qsystem == q_2.qsystem:
-            raise ValueError('Qubits need to be in the same qsystem')
-        
-    for q in q_l:
-        q.H()
-        
-    for edge in graph:
-        q_l[edge[0]].CZ(q_l[edge[1]])
-    
-def ghz_m(q_l: List[Qubit]) -> int:
-        
-    """
-    Measures in which GHZ state the qubits are, generalization of bell state measurement
-    
-    Args:
-        q_l (list): list of qubits to measure
-        
-    Returns:
-        res (int): measurement result
-    """
-    
-    for i in range(len(q_l) - 1, 0, -1):
-        q_l[i - 1].CNOT(q_l[i])
-    q_l[0].H()
-    
-    meas = [q.measure() for q in q_l]
-    
-    _res = 0
-    for m in meas:
-        _res = (_res << 1) | m
-        
-    return _res
-   
->>>>>>> 4abbf0a2
-def get_measure_dict(num_qubits: int) -> Dict[str, int]:
-    
-    """
-    Creates a measurement dictionary with the binary states as keys and 0 as values
-    
-    Args:
-        num_qubits (int): number of qubits to measure
-        
-    Returns:
-        meas_stats (dict): dictonary with str as keys and 0s as values
-    """
-    
-    return {np.binary_repr(i, width=num_qubits): 0 for i in range(2 ** num_qubits)}
-
-<<<<<<< HEAD
-def load_qasm_2_0_file(path: str, parse_comments: bool=False):
-=======
-def get_normalized_probability_amplitudes(num_samples: int) -> np.array:
-    
-    """
-    Generates n normalized probability amplitudes
-    
-    Args:
-        num_samples (int): number of samples
-        
-    Returns:
-        rand (np.array): normalized probability amplitudes
-    """
-    
-    rand = np.sqrt(np.random.uniform(0, 1, num_samples)) * np.exp(1.j * np.random.uniform(0, 2 * np.pi, num_samples))
-    
-    norm = np.sqrt(np.sum(np.abs(rand) ** 2))
-    
-    return rand / norm
-
-def load_qasm_2_0_file(path, parse_comments=False):
->>>>>>> 4abbf0a2
-    
-    circuit = []
-    num_qubits = 1
-    circuit_str = []
-    circuit_start = -1
-    comments = []
-    
-    with open(path, 'r') as f:
-        for line_num, line in enumerate(f):
-            if line.startswith('qreg'):
-                num_qubits = list(map(int, findall(r'\d+', line)))[0]
-                circuit_start = line_num
-                continue
-            if line.startswith('creg'):
-                circuit_start = line_num
-                continue
-            if circuit_start == -1:
-                continue
-        
-            line, comment = line.split(';')
-            circuit_str.append(line)
-            
-            if parse_comments:
-                comments.append(comment.replace('\n', ''))
-    
-    for gate in circuit_str:
-        if gate.startswith('u3'):
-            gate = gate.replace('u3', '')
-            thetas, qubit = gate.split(' ')
-            qubit = int(qubit.replace(f'q[', '').replace(']', '').strip())
-            thetas = thetas.replace(f'(', '').replace(')', '').strip().split(',')
-            thetas_new = []
-            for theta in thetas:
-                thetas_new.append(eval(theta))
-            circuit.append(['U', qubit] + thetas_new)
-            continue
-        if gate.startswith('u1'):
-            gate = gate.replace('u1', '')
-            thetas, qubit = gate.split(' ')
-            qubit = int(qubit.replace(f'q[', '').replace(']', '').strip())
-            thetas = thetas.replace(f'(', '').replace(')', '').strip().split(',')
-            thetas_new = []
-            for theta in thetas:
-                thetas_new.append(eval(theta))
-            circuit.append(['Rz', qubit] + thetas_new)
-            continue
-        if gate.startswith('u'):
-            gate = gate.replace('u', '')
-            thetas, qubit = gate.split(' ')
-            qubit = int(qubit.replace(f'q[', '').replace(']', '').strip())
-            thetas = thetas.replace(f'(', '').replace(')', '').strip().split(',')
-            thetas_new = []
-            for theta in thetas:
-                thetas_new.append(eval(theta))
-            circuit.append(['U', qubit] + thetas_new)
-            continue
-        if gate.startswith('rx'):
-            gate = gate.replace('rx', '')
-            theta, qubit = gate.split(' ')
-            qubit = int(qubit.replace(f'q[', '').replace(']', '').strip())
-            theta = eval(theta.replace(f'(', '').replace(')', '').strip())
-            circuit.append(['Rx', qubit, theta])
-            continue
-        if gate.startswith('ry'):
-            gate = gate.replace('ry', '')
-            theta, qubit = gate.split(' ')
-            qubit = int(qubit.replace(f'q[', '').replace(']', '').strip())
-            theta = eval(theta.replace(f'(', '').replace(')', '').strip())
-            circuit.append(['Ry', qubit, theta])
-            continue
-        if gate.startswith('rz'):
-            gate = gate.replace('rz', '')
-            theta, qubit = gate.split(' ')
-            qubit = int(qubit.replace(f'q[', '').replace(']', '').strip())
-            theta = eval(theta.replace(f'(', '').replace(')', '').strip())
-            circuit.append(['Rz', qubit, theta])
-            continue
-        if gate.startswith('cx'):
-            gate = gate.replace('cx ', '')
-            qubits = []
-            gates = gate.split(f',')
-            for l in gates:
-                qubits.append(int(l.replace(f'q[', '').replace(']', '')))
-            circuit.append(['CNOT'] + qubits)
-            continue
-        if gate.startswith('h'):
-            gate = gate.replace('h ', '')
-            qubit = int(gate.replace(f'q[', '').replace(']', '').strip())
-            circuit.append(['h', qubit])
-            continue
-    
-    if parse_comments:
-        
-        for gate, comment in zip(circuit, comments):
-            if not comment:
-                gate.append(None)
-                continue
-            comment = comment.replace(' // ', '')
-            
-            if not (comment.startswith('Encoding') or comment.startswith('Variational')):
-                gate.append(comment)
-                continue
-            
-            gate[-1] = None
-            gate.append(comment)
-     
-    return circuit, num_qubits
-    
-def load_qasm_3_0_file(path: str):
-    
-    circuit = []
-    circuit_str = []
-    classical_bits = []
-    circuit_name = None
-    num_qubits = 1
-    with open(path, 'r') as f:
-        for x in f:
-            if x.startswith('qubit'):
-                num_qubits = list(map(int, findall(r'\d+', x)))[0]
-                circuit_name = x.replace(f'qubit[{num_qubits}]', '').replace(';', '').strip()
-            if x.startswith('bit'):
-                classical_bits.append(x.replace('bit ', '').replace(';\n', ''))
-            if not x.startswith('//'):
-                line = sub(r'// .*', '', x)
-                circuit_str.append(line.replace('\n', '').replace(';', ''))
-    
-    for i, line in enumerate(circuit_str):
-        if 'qubit' in line:
-            circuit_str = circuit_str[i + 1:]
-            break
-    
-    if classical_bits:
-        for i, line in enumerate(circuit_str):
-            if line == f'bit {classical_bits[-1]}':
-                circuit_str = circuit_str[i + 1:]
-    
-    for line in circuit_str:
-        if 'measure' in line:
-            line = line.replace(' = measure ', '')
-            for bit in classical_bits:
-                if line.startswith(bit):
-                    line = line.replace(bit, '')
-            qubit = int(line.replace(f'{circuit_name}[', '').replace(']', ''))
-            circuit.append(['measure', qubit])
-            continue
-        if line.startswith('U'):
-            line = line.replace('U(', '')
-            lines = line.split(')')
-            qubit = int(lines[1].replace(f' {circuit_name}[', '').replace(']', ''))
-            angles = lines[0].split(',')
-            for i, angle in enumerate(angles):
-                angles[i] = float(angle)
-            circuit.append(['U', qubit] + angles)
-            continue
-        if line.startswith('cx'):
-            line = line.replace('cx ', '')
-            qubits = []
-            lines = line.split(f',')
-            for l in lines:
-                qubits.append(int(l.replace(f'{circuit_name}[', '').replace(']', '')))
-            circuit.append(['cx'] + qubits)
-            continue
-        if line.startswith('x'):
-            line = line.replace('x ', '')
-            qubit = int(line.replace(f'{circuit_name}[', '').replace(']', '').strip())
-            circuit.append(['x', qubit])
-            continue
-        if line.startswith('y'):
-            line = line.replace('y ', '')
-            qubit = int(line.replace(f'{circuit_name}[', '').replace(']', '').strip())
-            circuit.append(['y', qubit])
-            continue
-        if line.startswith('z'):
-            line = line.replace('z ', '')
-            qubit = int(line.replace(f'{circuit_name}[', '').replace(']', '').strip())
-            circuit.append(['z', qubit])
-            continue
-        if line.startswith('h'):
-            line = line.replace('h ', '')
-            qubit = int(line.replace(f'{circuit_name}[', '').replace(']', '').strip())
-            circuit.append(['h', qubit])
-            continue
-        if line.startswith('rx'):
-            line = line.replace('rx ', '')
-    
-    classical_bits = {b: None for b in classical_bits}
-    
-    return circuit, num_qubits, classical_bits
-
-<<<<<<< HEAD
-def save_config(path: str, graph: nx.Graph, num_routers: int, num_clients: int=0, routing_table: Dict[int, Dict[int, int]]=None, traffic_type: str=None, traffic_matrix: np.array=None, connection_type: str='l3') -> None:
-    
-    output = {}
-    output['graph'] = {'nodes': dict(graph.nodes(data=True)), 'edges': {str((u, v)): data for u, v, data in graph.edges(data=True)}}
-    output['num_routers'] = num_routers
-    output['num_clients'] = num_clients
-    output['routing_table'] = routing_table
-    output['traffic_type'] = traffic_type
-    output['traffic_matrix'] = traffic_matrix.tolist() if isinstance(traffic_matrix, np.ndarray) else traffic_matrix
-    output['connection_type'] = connection_type
-    
-    with open(path, 'w') as f:
-        js.dump(output, f)
-
-def load_config(path: str) -> None:
-    
-    with open(path, 'r') as f:
-        data = js.load(f)
-        
-    graph = nx.Graph()
-    
-    graph.add_nodes_from([(eval(k), v) for k, v in data['graph']['nodes'].items()])
-    graph.add_edges_from([(*eval(k), v) for k, v in data['graph']['edges'].items()])
-    
-    return graph, data['num_routers'], data['num_clients'], data['routing_table'], data['traffic_type'], np.array(data['traffic_matrix']), data['connection_type']
-
-=======
->>>>>>> 4abbf0a2
-def apply_circuit(circuit, qubits, classical_bits=None):
-    
-    for circuit_p in circuit:
-        
-        if circuit_p[0] == 'U':
-            qubits[circuit_p[1]].general_rotation(circuit_p[2], circuit_p[3], circuit_p[4])
-            continue
-        if circuit_p[0] == 'CNOT':
-            qubits[circuit_p[1]].CNOT(qubits[circuit_p[2]])
-            continue
-        if circuit_p[0] == 'Rx':
-            qubits[circuit_p[1]].Rx(circuit_p[2])
-            continue
-        if circuit_p[0] == 'Ry':
-            qubits[circuit_p[1]].Ry(circuit_p[2])
-            continue
-        if circuit_p[0] == 'Rz':
-            qubits[circuit_p[1]].Rz(circuit_p[2])
-            continue
-        if circuit_p[0] == 'measure':
-            classical_bits[circuit_p[2]] = qubits[circuit_p[1]].measure()
-            continue
-        if circuit_p[0] == 'x':
-            qubits[circuit_p[1]].X()
-            continue
-        if circuit_p[0] == 'y':
-            qubits[circuit_p[1]].Y()
-            continue
-        if circuit_p[0] == 'z':
-            qubits[circuit_p[1]].Z()
-            continue
-        if circuit_p[0] == 'h':
-            qubits[circuit_p[1]].H()
-            continue
-
-async def dqc_apply_circuit(host, circuit, qubits):
-    
-    for circuit_p in circuit:
-        
-        if circuit_p[0] == 'U':
-            await host.apply_gate('general_rotation', qubits[circuit_p[1]], circuit_p[2], circuit_p[3], circuit_p[4])
-            continue
-        if circuit_p[0] == 'CNOT':
-            await host.apply_gate('CNOT', qubits[circuit_p[1]], qubits[circuit_p[2]])
-            continue
-        if circuit_p[0] == 'Rx':
-            await host.apply_gate('Rx', qubits[circuit_p[1]], circuit_p[2])
-            continue
-        if circuit_p[0] == 'Ry':
-            await host.apply_gate('Ry', qubits[circuit_p[1]], circuit_p[2])
-            continue
-        if circuit_p[0] == 'Rz':
-            await host.apply_gate('Rz', qubits[circuit_p[1]], circuit_p[2])
-            continue
-        if circuit_p[0] == 'measure':
-            host.classical_bits[circuit_p[2]] = await host.apply_gate('measure', qubits[circuit_p[1]])
-            continue
-        if circuit_p[0] == 'x':
-            await host.apply_gate('X', qubits[circuit_p[1]])
-            continue
-        if circuit_p[0] == 'y':
-            await host.apply_gate('Y', qubits[circuit_p[1]])
-            continue
-        if circuit_p[0] == 'z':
-            await host.apply_gate('Z', qubits[circuit_p[1]])
-            continue
-        if circuit_p[0] == 'h':
-            await host.apply_gate('H', qubits[circuit_p[1]])
+from re import sub, findall
+import itertools as it
+import json as js
+
+import numpy as np
+import networkx as nx
+import scipy.sparse as sp
+
+from typing import List, Dict
+
+class Qubit:
+    pass
+
+__all__ = ['get_measure_dict', 'load_qasm_2_0_file', 'save_config', 'load_config', 'load_qasm_3_0_file', 'apply_circuit', 'dqc_apply_circuit']
+  
+def get_measure_dict(num_qubits: int) -> Dict[str, int]:
+    
+    """
+    Creates a measurement dictionary with the binary states as keys and 0 as values
+    
+    Args:
+        num_qubits (int): number of qubits to measure
+        
+    Returns:
+        meas_stats (dict): dictonary with str as keys and 0s as values
+    """
+    
+    return {np.binary_repr(i, width=num_qubits): 0 for i in range(2 ** num_qubits)}
+
+def load_qasm_2_0_file(path: str, parse_comments: bool=False):
+    
+    circuit = []
+    num_qubits = 1
+    circuit_str = []
+    circuit_start = -1
+    comments = []
+    
+    with open(path, 'r') as f:
+        for line_num, line in enumerate(f):
+            if line.startswith('qreg'):
+                num_qubits = list(map(int, findall(r'\d+', line)))[0]
+                circuit_start = line_num
+                continue
+            if line.startswith('creg'):
+                circuit_start = line_num
+                continue
+            if circuit_start == -1:
+                continue
+        
+            line, comment = line.split(';')
+            circuit_str.append(line)
+            
+            if parse_comments:
+                comments.append(comment.replace('\n', ''))
+    
+    for gate in circuit_str:
+        if gate.startswith('u3'):
+            gate = gate.replace('u3', '')
+            thetas, qubit = gate.split(' ')
+            qubit = int(qubit.replace(f'q[', '').replace(']', '').strip())
+            thetas = thetas.replace(f'(', '').replace(')', '').strip().split(',')
+            thetas_new = []
+            for theta in thetas:
+                thetas_new.append(eval(theta))
+            circuit.append(['U', qubit] + thetas_new)
+            continue
+        if gate.startswith('u1'):
+            gate = gate.replace('u1', '')
+            thetas, qubit = gate.split(' ')
+            qubit = int(qubit.replace(f'q[', '').replace(']', '').strip())
+            thetas = thetas.replace(f'(', '').replace(')', '').strip().split(',')
+            thetas_new = []
+            for theta in thetas:
+                thetas_new.append(eval(theta))
+            circuit.append(['Rz', qubit] + thetas_new)
+            continue
+        if gate.startswith('u'):
+            gate = gate.replace('u', '')
+            thetas, qubit = gate.split(' ')
+            qubit = int(qubit.replace(f'q[', '').replace(']', '').strip())
+            thetas = thetas.replace(f'(', '').replace(')', '').strip().split(',')
+            thetas_new = []
+            for theta in thetas:
+                thetas_new.append(eval(theta))
+            circuit.append(['U', qubit] + thetas_new)
+            continue
+        if gate.startswith('rx'):
+            gate = gate.replace('rx', '')
+            theta, qubit = gate.split(' ')
+            qubit = int(qubit.replace(f'q[', '').replace(']', '').strip())
+            theta = eval(theta.replace(f'(', '').replace(')', '').strip())
+            circuit.append(['Rx', qubit, theta])
+            continue
+        if gate.startswith('ry'):
+            gate = gate.replace('ry', '')
+            theta, qubit = gate.split(' ')
+            qubit = int(qubit.replace(f'q[', '').replace(']', '').strip())
+            theta = eval(theta.replace(f'(', '').replace(')', '').strip())
+            circuit.append(['Ry', qubit, theta])
+            continue
+        if gate.startswith('rz'):
+            gate = gate.replace('rz', '')
+            theta, qubit = gate.split(' ')
+            qubit = int(qubit.replace(f'q[', '').replace(']', '').strip())
+            theta = eval(theta.replace(f'(', '').replace(')', '').strip())
+            circuit.append(['Rz', qubit, theta])
+            continue
+        if gate.startswith('cx'):
+            gate = gate.replace('cx ', '')
+            qubits = []
+            gates = gate.split(f',')
+            for l in gates:
+                qubits.append(int(l.replace(f'q[', '').replace(']', '')))
+            circuit.append(['CNOT'] + qubits)
+            continue
+        if gate.startswith('h'):
+            gate = gate.replace('h ', '')
+            qubit = int(gate.replace(f'q[', '').replace(']', '').strip())
+            circuit.append(['h', qubit])
+            continue
+    
+    if parse_comments:
+        
+        for gate, comment in zip(circuit, comments):
+            if not comment:
+                gate.append(None)
+                continue
+            comment = comment.replace(' // ', '')
+            
+            if not (comment.startswith('Encoding') or comment.startswith('Variational')):
+                gate.append(comment)
+                continue
+            
+            gate[-1] = None
+            gate.append(comment)
+     
+    return circuit, num_qubits
+    
+def load_qasm_3_0_file(path: str):
+    
+    circuit = []
+    circuit_str = []
+    classical_bits = []
+    circuit_name = None
+    num_qubits = 1
+    with open(path, 'r') as f:
+        for x in f:
+            if x.startswith('qubit'):
+                num_qubits = list(map(int, findall(r'\d+', x)))[0]
+                circuit_name = x.replace(f'qubit[{num_qubits}]', '').replace(';', '').strip()
+            if x.startswith('bit'):
+                classical_bits.append(x.replace('bit ', '').replace(';\n', ''))
+            if not x.startswith('//'):
+                line = sub(r'// .*', '', x)
+                circuit_str.append(line.replace('\n', '').replace(';', ''))
+    
+    for i, line in enumerate(circuit_str):
+        if 'qubit' in line:
+            circuit_str = circuit_str[i + 1:]
+            break
+    
+    if classical_bits:
+        for i, line in enumerate(circuit_str):
+            if line == f'bit {classical_bits[-1]}':
+                circuit_str = circuit_str[i + 1:]
+    
+    for line in circuit_str:
+        if 'measure' in line:
+            line = line.replace(' = measure ', '')
+            for bit in classical_bits:
+                if line.startswith(bit):
+                    line = line.replace(bit, '')
+            qubit = int(line.replace(f'{circuit_name}[', '').replace(']', ''))
+            circuit.append(['measure', qubit])
+            continue
+        if line.startswith('U'):
+            line = line.replace('U(', '')
+            lines = line.split(')')
+            qubit = int(lines[1].replace(f' {circuit_name}[', '').replace(']', ''))
+            angles = lines[0].split(',')
+            for i, angle in enumerate(angles):
+                angles[i] = float(angle)
+            circuit.append(['U', qubit] + angles)
+            continue
+        if line.startswith('cx'):
+            line = line.replace('cx ', '')
+            qubits = []
+            lines = line.split(f',')
+            for l in lines:
+                qubits.append(int(l.replace(f'{circuit_name}[', '').replace(']', '')))
+            circuit.append(['cx'] + qubits)
+            continue
+        if line.startswith('x'):
+            line = line.replace('x ', '')
+            qubit = int(line.replace(f'{circuit_name}[', '').replace(']', '').strip())
+            circuit.append(['x', qubit])
+            continue
+        if line.startswith('y'):
+            line = line.replace('y ', '')
+            qubit = int(line.replace(f'{circuit_name}[', '').replace(']', '').strip())
+            circuit.append(['y', qubit])
+            continue
+        if line.startswith('z'):
+            line = line.replace('z ', '')
+            qubit = int(line.replace(f'{circuit_name}[', '').replace(']', '').strip())
+            circuit.append(['z', qubit])
+            continue
+        if line.startswith('h'):
+            line = line.replace('h ', '')
+            qubit = int(line.replace(f'{circuit_name}[', '').replace(']', '').strip())
+            circuit.append(['h', qubit])
+            continue
+        if line.startswith('rx'):
+            line = line.replace('rx ', '')
+    
+    classical_bits = {b: None for b in classical_bits}
+    
+    return circuit, num_qubits, classical_bits
+
+def save_config(path: str, graph: nx.Graph, num_routers: int, num_clients: int=0, routing_table: Dict[int, Dict[int, int]]=None, traffic_type: str=None, traffic_matrix: np.array=None, connection_type: str='l3') -> None:
+    
+    output = {}
+    output['graph'] = {'nodes': dict(graph.nodes(data=True)), 'edges': {str((u, v)): data for u, v, data in graph.edges(data=True)}}
+    output['num_routers'] = num_routers
+    output['num_clients'] = num_clients
+    output['routing_table'] = routing_table
+    output['traffic_type'] = traffic_type
+    output['traffic_matrix'] = traffic_matrix.tolist() if isinstance(traffic_matrix, np.ndarray) else traffic_matrix
+    output['connection_type'] = connection_type
+    
+    with open(path, 'w') as f:
+        js.dump(output, f)
+
+def load_config(path: str) -> None:
+    
+    with open(path, 'r') as f:
+        data = js.load(f)
+        
+    graph = nx.Graph()
+    
+    graph.add_nodes_from([(eval(k), v) for k, v in data['graph']['nodes'].items()])
+    graph.add_edges_from([(*eval(k), v) for k, v in data['graph']['edges'].items()])
+    
+    return graph, data['num_routers'], data['num_clients'], data['routing_table'], data['traffic_type'], np.array(data['traffic_matrix']), data['connection_type']
+
+def apply_circuit(circuit, qubits, classical_bits=None):
+    
+    for circuit_p in circuit:
+        
+        if circuit_p[0] == 'U':
+            qubits[circuit_p[1]].general_rotation(circuit_p[2], circuit_p[3], circuit_p[4])
+            continue
+        if circuit_p[0] == 'CNOT':
+            qubits[circuit_p[1]].CNOT(qubits[circuit_p[2]])
+            continue
+        if circuit_p[0] == 'Rx':
+            qubits[circuit_p[1]].Rx(circuit_p[2])
+            continue
+        if circuit_p[0] == 'Ry':
+            qubits[circuit_p[1]].Ry(circuit_p[2])
+            continue
+        if circuit_p[0] == 'Rz':
+            qubits[circuit_p[1]].Rz(circuit_p[2])
+            continue
+        if circuit_p[0] == 'measure':
+            classical_bits[circuit_p[2]] = qubits[circuit_p[1]].measure()
+            continue
+        if circuit_p[0] == 'x':
+            qubits[circuit_p[1]].X()
+            continue
+        if circuit_p[0] == 'y':
+            qubits[circuit_p[1]].Y()
+            continue
+        if circuit_p[0] == 'z':
+            qubits[circuit_p[1]].Z()
+            continue
+        if circuit_p[0] == 'h':
+            qubits[circuit_p[1]].H()
+            continue
+
+async def dqc_apply_circuit(host, circuit, qubits):
+    
+    for circuit_p in circuit:
+        
+        if circuit_p[0] == 'U':
+            await host.apply_gate('general_rotation', qubits[circuit_p[1]], circuit_p[2], circuit_p[3], circuit_p[4])
+            continue
+        if circuit_p[0] == 'CNOT':
+            await host.apply_gate('CNOT', qubits[circuit_p[1]], qubits[circuit_p[2]])
+            continue
+        if circuit_p[0] == 'Rx':
+            await host.apply_gate('Rx', qubits[circuit_p[1]], circuit_p[2])
+            continue
+        if circuit_p[0] == 'Ry':
+            await host.apply_gate('Ry', qubits[circuit_p[1]], circuit_p[2])
+            continue
+        if circuit_p[0] == 'Rz':
+            await host.apply_gate('Rz', qubits[circuit_p[1]], circuit_p[2])
+            continue
+        if circuit_p[0] == 'measure':
+            host.classical_bits[circuit_p[2]] = await host.apply_gate('measure', qubits[circuit_p[1]])
+            continue
+        if circuit_p[0] == 'x':
+            await host.apply_gate('X', qubits[circuit_p[1]])
+            continue
+        if circuit_p[0] == 'y':
+            await host.apply_gate('Y', qubits[circuit_p[1]])
+            continue
+        if circuit_p[0] == 'z':
+            await host.apply_gate('Z', qubits[circuit_p[1]])
+            continue
+        if circuit_p[0] == 'h':
+            await host.apply_gate('H', qubits[circuit_p[1]])
             continue